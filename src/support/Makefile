JULIAHOME = $(abspath ../..)
include $(JULIAHOME)/Make.inc

<<<<<<< HEAD
SRCS = hashing.c timefuncs.c dblprint.c ptrhash.c operators.c \
=======
override CFLAGS += $(JCFLAGS)
override CXXFLAGS += $(JCXXFLAGS)

SRCS = hashing.c timefuncs.c dblprint.c ptrhash.c operators.c socket.c \
>>>>>>> 3cfb3edd
	utf8.c ios.c dirpath.c htable.c bitvector.c \
        int2str.c dump.c libsupportinit.c arraylist.c wcwidth.c

OBJS = $(SRCS:%.c=%.o)
DOBJS = $(SRCS:%.c=%.do)

ifneq ($(MAKECMDGOALS),debug)
XOBJS = $(OBJS)
else
XOBJS = $(DOBJS)
endif

FLAGS = -Wall -Wno-strict-aliasing $(CFLAGS) $(HFILEDIRS:%=-I%) -fvisibility=hidden

DEBUGFLAGS += $(FLAGS)
SHIPFLAGS += $(FLAGS)

default: release

%.o: %.c
	$(QUIET_CC) $(CC) $(SHIPFLAGS) -c $< -o $@
%.do: %.c
	$(QUIET_CC) $(CC) $(DEBUGFLAGS) -c $< -o $@

release debug: libsupport.a

libsupport.a: $(XOBJS)
	rm -rf $@
	$(QUIET_LINK) ar -rcs $@ $^

clean:
	rm -f *.o
	rm -f *.do
	rm -f *.a
	rm -f *~ *#
	rm -f core*
	rm -f libsupport.a<|MERGE_RESOLUTION|>--- conflicted
+++ resolved
@@ -1,14 +1,10 @@
 JULIAHOME = $(abspath ../..)
 include $(JULIAHOME)/Make.inc
 
-<<<<<<< HEAD
-SRCS = hashing.c timefuncs.c dblprint.c ptrhash.c operators.c \
-=======
 override CFLAGS += $(JCFLAGS)
 override CXXFLAGS += $(JCXXFLAGS)
 
 SRCS = hashing.c timefuncs.c dblprint.c ptrhash.c operators.c socket.c \
->>>>>>> 3cfb3edd
 	utf8.c ios.c dirpath.c htable.c bitvector.c \
         int2str.c dump.c libsupportinit.c arraylist.c wcwidth.c
 
