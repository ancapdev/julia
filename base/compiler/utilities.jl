# This file is a part of Julia. License is MIT: https://julialang.org/license

###########
# generic #
###########

if !@isdefined(var"@timeit")
    # This is designed to allow inserting timers when loading a second copy
    # of inference for performing performance experiments.
    macro timeit(args...)
        esc(args[end])
    end
end

# avoid cycle due to over-specializing `any` when used by inference
function _any(@nospecialize(f), a)
    for x in a
        f(x) && return true
    end
    return false
end
any(@nospecialize(f), itr) = _any(f, itr)
any(itr) = _any(identity, itr)

function _all(@nospecialize(f), a)
    for x in a
        f(x) || return false
    end
    return true
end
all(@nospecialize(f), itr) = _all(f, itr)
all(itr) = _all(identity, itr)

function contains_is(itr, @nospecialize(x))
    for y in itr
        if y === x
            return true
        end
    end
    return false
end

anymap(f::Function, a::Array{Any,1}) = Any[ f(a[i]) for i in 1:length(a) ]

###########
# scoping #
###########

_topmod(m::Module) = ccall(:jl_base_relative_to, Any, (Any,), m)::Module

function istopfunction(@nospecialize(f), name::Symbol)
    tn = typeof(f).name
    if tn.mt.name === name
        top = _topmod(tn.module)
        return isdefined(top, name) && isconst(top, name) && f === getglobal(top, name)
    end
    return false
end

#######
# AST #
#######

# Meta expression head, these generally can't be deleted even when they are
# in a dead branch but can be ignored when analyzing uses/liveness.
is_meta_expr_head(head::Symbol) = head === :boundscheck || head === :meta || head === :loopinfo
is_meta_expr(@nospecialize x) = isa(x, Expr) && is_meta_expr_head(x.head)

sym_isless(a::Symbol, b::Symbol) = ccall(:strcmp, Int32, (Ptr{UInt8}, Ptr{UInt8}), a, b) < 0

function is_self_quoting(@nospecialize(x))
    return isa(x,Number) || isa(x,AbstractString) || isa(x,Tuple) || isa(x,Type) ||
        isa(x,Char) || x === nothing || isa(x,Function)
end

function quoted(@nospecialize(x))
    return is_self_quoting(x) ? x : QuoteNode(x)
end

function count_const_size(@nospecialize(x), count_self::Bool = true)
    (x isa Type || x isa Symbol) && return 0
    ismutable(x) && return MAX_INLINE_CONST_SIZE + 1
    isbits(x) && return Core.sizeof(x)
    dt = typeof(x)
    sz = count_self ? sizeof(dt) : 0
    sz > MAX_INLINE_CONST_SIZE && return MAX_INLINE_CONST_SIZE + 1
    dtfd = DataTypeFieldDesc(dt)
    for i = 1:nfields(x)
        isdefined(x, i) || continue
        f = getfield(x, i)
        if !dtfd[i].isptr && datatype_pointerfree(typeof(f))
            continue
        end
        sz += count_const_size(f, dtfd[i].isptr)
        sz > MAX_INLINE_CONST_SIZE && return MAX_INLINE_CONST_SIZE + 1
    end
    return sz
end

function is_inlineable_constant(@nospecialize(x))
    return count_const_size(x) <= MAX_INLINE_CONST_SIZE
end

###########################
# MethodInstance/CodeInfo #
###########################

invoke_api(li::CodeInstance) = ccall(:jl_invoke_api, Cint, (Any,), li)
use_const_api(li::CodeInstance) = invoke_api(li) == 2

function get_staged(mi::MethodInstance)
    may_invoke_generator(mi) || return nothing
    try
        # user code might throw errors – ignore them
        ci = ccall(:jl_code_for_staged, Any, (Any,), mi)::CodeInfo
        return ci
    catch
        return nothing
    end
end

function retrieve_code_info(linfo::MethodInstance)
    m = linfo.def::Method
    c = nothing
    if isdefined(m, :generator)
        # user code might throw errors – ignore them
        c = get_staged(linfo)
    end
    if c === nothing && isdefined(m, :source)
        src = m.source
        if isa(src, Array{UInt8,1})
            c = ccall(:jl_uncompress_ir, Any, (Any, Ptr{Cvoid}, Any), m, C_NULL, src)
        else
            c = copy(src::CodeInfo)
        end
    end
    if c isa CodeInfo
        c.parent = linfo
        return c
    end
    return nothing
end

function get_compileable_sig(method::Method, @nospecialize(atype), sparams::SimpleVector)
    isa(atype, DataType) || return nothing
    mt = ccall(:jl_method_table_for, Any, (Any,), atype)
    mt === nothing && return nothing
    return ccall(:jl_normalize_to_compilable_sig, Any, (Any, Any, Any, Any),
        mt, atype, sparams, method)
end

isa_compileable_sig(@nospecialize(atype), method::Method) =
    !iszero(ccall(:jl_isa_compileable_sig, Int32, (Any, Any), atype, method))

# eliminate UnionAll vars that might be degenerate due to having identical bounds,
# or a concrete upper bound and appearing covariantly.
function subst_trivial_bounds(@nospecialize(atype))
    if !isa(atype, UnionAll)
        return atype
    end
    v = atype.var
    if isconcretetype(v.ub) || v.lb === v.ub
        subst = try
            atype{v.ub}
        catch
            # Note in rare cases a var bound might not be valid to substitute.
            nothing
        end
        if subst !== nothing
            return subst_trivial_bounds(subst)
        end
    end
    return UnionAll(v, subst_trivial_bounds(atype.body))
end

# If removing trivial vars from atype results in an equivalent type, use that
# instead. Otherwise we can get a case like issue #38888, where a signature like
#   f(x::S) where S<:Int
# gets cached and matches a concrete dispatch case.
function normalize_typevars(method::Method, @nospecialize(atype), sparams::SimpleVector)
    at2 = subst_trivial_bounds(atype)
    if at2 !== atype && at2 == atype
        atype = at2
        sp_ = ccall(:jl_type_intersection_with_env, Any, (Any, Any), at2, method.sig)::SimpleVector
        sparams = sp_[2]::SimpleVector
    end
    return Pair{Any,SimpleVector}(atype, sparams)
end

# get a handle to the unique specialization object representing a particular instantiation of a call
function specialize_method(method::Method, @nospecialize(atype), sparams::SimpleVector; preexisting::Bool=false, compilesig::Bool=false)
    if isa(atype, UnionAll)
        atype, sparams = normalize_typevars(method, atype, sparams)
    end
    if compilesig
        new_atype = get_compileable_sig(method, atype, sparams)
        new_atype === nothing && return nothing
        atype = new_atype
    end
    if preexisting
        # check cached specializations
        # for an existing result stored there
        return ccall(:jl_specializations_lookup, Any, (Any, Any), method, atype)::Union{Nothing,MethodInstance}
    end
    return ccall(:jl_specializations_get_linfo, Ref{MethodInstance}, (Any, Any, Any), method, atype, sparams)
end

function specialize_method(match::MethodMatch; kwargs...)
    return specialize_method(match.method, match.spec_types, match.sparams; kwargs...)
end

<<<<<<< HEAD
#############
# backedges #
#############

"""
    BackedgeIterator(mi::MethodInstance)
    BackedgeIterator(backedges::Vector{Any})

Return an iterator over a list of backedges, which may be extracted
from `mi`. Iteration returns `(sig, caller)` elements, which will be one of
the following:

- `(nothing, caller::MethodInstance)`: a call made by ordinary inferrable dispatch
- `(invokesig, caller::MethodInstance)`: a call made by `invoke(f, invokesig, args...)`
- `(specsig, mt::MethodTable)`: an abstract call

# Examples

```julia
julia> callme(x) = x+1
callme (generic function with 1 method)

julia> callyou(x) = callme(x)
callyou (generic function with 1 method)

julia> callyou(2.0)
3.0

julia> mi = first(which(callme, (Any,)).specializations)
MethodInstance for callme(::Float64)

julia> @eval Core.Compiler for (sig, caller) in BackedgeIterator(Main.mi)
           println(sig)
           println(caller)
       end
nothing
callyou(Float64) from callyou(Any)
```
"""
struct BackedgeIterator
    backedges::Vector{Any}
end

const empty_backedge_iter = BackedgeIterator(Any[])

function BackedgeIterator(mi::MethodInstance)
    isdefined(mi, :backedges) || return empty_backedge_iter
    return BackedgeIterator(mi.backedges)
end

function iterate(iter::BackedgeIterator, i::Int=1)
    backedges = iter.backedges
    i > length(backedges) && return nothing
    item = backedges[i]
    isa(item, MethodInstance) && return (nothing, item), i+1           # regular dispatch
    isa(item, Core.MethodTable) && return (backedges[i+1], item), i+2  # abstract dispatch
    return (item, backedges[i+1]::MethodInstance), i+2                 # `invoke` calls
end
=======
"""
    is_aggressive_constprop(method::Union{Method,CodeInfo}) -> Bool

Check if `method` is declared as `Base.@constprop :aggressive`.
"""
is_aggressive_constprop(method::Union{Method,CodeInfo}) = method.constprop == 0x01

"""
    is_no_constprop(method::Union{Method,CodeInfo}) -> Bool

Check if `method` is declared as `Base.@constprop :none`.
"""
is_no_constprop(method::Union{Method,CodeInfo}) = method.constprop == 0x02
>>>>>>> 201d4f67

#########
# types #
#########

function singleton_type(@nospecialize(ft))
    if isa(ft, Const)
        return ft.val
    elseif isconstType(ft)
        return ft.parameters[1]
    elseif ft isa DataType && isdefined(ft, :instance)
        return ft.instance
    end
    return nothing
end

###################
# SSAValues/Slots #
###################

function ssamap(f, @nospecialize(stmt))
    urs = userefs(stmt)
    for op in urs
        val = op[]
        if isa(val, SSAValue)
            op[] = f(val)
        end
    end
    return urs[]
end

function foreachssa(f, @nospecialize(stmt))
    urs = userefs(stmt)
    for op in urs
        val = op[]
        if isa(val, SSAValue)
            f(val)
        end
    end
end

function find_ssavalue_uses(body::Vector{Any}, nvals::Int)
    uses = BitSet[ BitSet() for i = 1:nvals ]
    for line in 1:length(body)
        e = body[line]
        if isa(e, ReturnNode)
            e = e.val
        elseif isa(e, GotoIfNot)
            e = e.cond
        end
        if isa(e, SSAValue)
            push!(uses[e.id], line)
        elseif isa(e, Expr)
            find_ssavalue_uses(e, uses, line)
        elseif isa(e, PhiNode)
            find_ssavalue_uses(e, uses, line)
        end
    end
    return uses
end

function find_ssavalue_uses(e::Expr, uses::Vector{BitSet}, line::Int)
    head = e.head
    is_meta_expr_head(head) && return
    skiparg = (head === :(=))
    for a in e.args
        if skiparg
            skiparg = false
        elseif isa(a, SSAValue)
            push!(uses[a.id], line)
        elseif isa(a, Expr)
            find_ssavalue_uses(a, uses, line)
        end
    end
end

function find_ssavalue_uses(e::PhiNode, uses::Vector{BitSet}, line::Int)
    for val in e.values
        if isa(val, SSAValue)
            push!(uses[val.id], line)
        end
    end
end

function is_throw_call(e::Expr)
    if e.head === :call
        f = e.args[1]
        if isa(f, GlobalRef)
            ff = abstract_eval_global(f.mod, f.name)
            if isa(ff, Const) && ff.val === Core.throw
                return true
            end
        end
    end
    return false
end

function mark_throw_blocks!(src::CodeInfo, handler_at::Vector{Int})
    for stmt in find_throw_blocks(src.code, handler_at)
        src.ssaflags[stmt] |= IR_FLAG_THROW_BLOCK
    end
    return nothing
end

function find_throw_blocks(code::Vector{Any}, handler_at::Vector{Int})
    stmts = BitSet()
    n = length(code)
    for i in n:-1:1
        s = code[i]
        if isa(s, Expr)
            if s.head === :gotoifnot
                if i+1 in stmts && s.args[2]::Int in stmts
                    push!(stmts, i)
                end
            elseif s.head === :return
                # see `ReturnNode` handling
            elseif is_throw_call(s)
                if handler_at[i] == 0
                    push!(stmts, i)
                end
            elseif i+1 in stmts
                push!(stmts, i)
            end
        elseif isa(s, ReturnNode)
            # NOTE: it potentially makes sense to treat unreachable nodes
            # (where !isdefined(s, :val)) as `throw` points, but that can cause
            # worse codegen around the call site (issue #37558)
        elseif isa(s, GotoNode)
            if s.label in stmts
                push!(stmts, i)
            end
        elseif isa(s, GotoIfNot)
            if i+1 in stmts && s.dest in stmts
                push!(stmts, i)
            end
        elseif i+1 in stmts
            push!(stmts, i)
        end
    end
    return stmts
end

# using a function to ensure we can infer this
@inline slot_id(s) = isa(s, SlotNumber) ? (s::SlotNumber).id :
    isa(s, Argument) ? (s::Argument).n : (s::TypedSlot).id

######################
# IncrementalCompact #
######################

# specifically meant to be used with body1 = compact.result and body2 = compact.new_new_nodes, with nvals == length(compact.used_ssas)
function find_ssavalue_uses1(compact)
    body1, body2 = compact.result.inst, compact.new_new_nodes.stmts.inst
    nvals = length(compact.used_ssas)
    nbody1 = length(body1)
    nbody2 = length(body2)

    uses = zeros(Int, nvals)
    function increment_uses(ssa::SSAValue)
        uses[ssa.id] += 1
    end

    for line in 1:(nbody1 + nbody2)
        # index into the right body
        if line <= nbody1
            isassigned(body1, line) || continue
            e = body1[line]
        else
            line -= nbody1
            isassigned(body2, line) || continue
            e = body2[line]
        end

        foreachssa(increment_uses, e)
    end
    return uses
end

###########
# options #
###########

is_root_module(m::Module) = false

inlining_enabled() = (JLOptions().can_inline == 1)
function coverage_enabled(m::Module)
    ccall(:jl_generating_output, Cint, ()) == 0 || return false # don't alter caches
    cov = JLOptions().code_coverage
    if cov == 1 # user
        m = moduleroot(m)
        m === Core && return false
        isdefined(Main, :Base) && m === Main.Base && return false
        return true
    elseif cov == 2 # all
        return true
    end
    return false
end
function inbounds_option()
    opt_check_bounds = JLOptions().check_bounds
    opt_check_bounds == 0 && return :default
    opt_check_bounds == 1 && return :on
    return :off
end<|MERGE_RESOLUTION|>--- conflicted
+++ resolved
@@ -209,7 +209,20 @@
     return specialize_method(match.method, match.spec_types, match.sparams; kwargs...)
 end
 
-<<<<<<< HEAD
+"""
+    is_aggressive_constprop(method::Union{Method,CodeInfo}) -> Bool
+
+Check if `method` is declared as `Base.@constprop :aggressive`.
+"""
+is_aggressive_constprop(method::Union{Method,CodeInfo}) = method.constprop == 0x01
+
+"""
+    is_no_constprop(method::Union{Method,CodeInfo}) -> Bool
+
+Check if `method` is declared as `Base.@constprop :none`.
+"""
+is_no_constprop(method::Union{Method,CodeInfo}) = method.constprop == 0x02
+
 #############
 # backedges #
 #############
@@ -268,21 +281,6 @@
     isa(item, Core.MethodTable) && return (backedges[i+1], item), i+2  # abstract dispatch
     return (item, backedges[i+1]::MethodInstance), i+2                 # `invoke` calls
 end
-=======
-"""
-    is_aggressive_constprop(method::Union{Method,CodeInfo}) -> Bool
-
-Check if `method` is declared as `Base.@constprop :aggressive`.
-"""
-is_aggressive_constprop(method::Union{Method,CodeInfo}) = method.constprop == 0x01
-
-"""
-    is_no_constprop(method::Union{Method,CodeInfo}) -> Bool
-
-Check if `method` is declared as `Base.@constprop :none`.
-"""
-is_no_constprop(method::Union{Method,CodeInfo}) = method.constprop == 0x02
->>>>>>> 201d4f67
 
 #########
 # types #
