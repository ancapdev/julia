# This file is a part of Julia. License is MIT: https://julialang.org/license

@nospecialize

struct Signature
    f::Any
    ft::Any
    argtypes::Vector{Any}
    Signature(@nospecialize(f), @nospecialize(ft), argtypes::Vector{Any}) = new(f, ft, argtypes)
end

struct ResolvedInliningSpec
    # The LineTable and IR of the inlinee
    ir::IRCode
    # If the function being inlined is a single basic block we can use a
    # simpler inlining algorithm. This flag determines whether that's allowed
    linear_inline_eligible::Bool
    # Effects of the call statement
    effects::Effects
end
ResolvedInliningSpec(ir::IRCode, effects::Effects) =
    ResolvedInliningSpec(ir, linear_inline_eligible(ir), effects)

"""
Represents a callsite that our analysis has determined is legal to inline,
but did not resolve during the analysis step to allow the outer inlining
pass to apply its own inlining policy decisions.
"""
struct DelayedInliningSpec
    match::Union{MethodMatch, InferenceResult}
    argtypes::Vector{Any}
    invokesig    # either nothing or a signature (signature is for an `invoke` call)
end
DelayedInliningSpec(match, argtypes) = DelayedInliningSpec(match, argtypes, nothing)

struct InliningTodo
    # The MethodInstance to be inlined
    mi::MethodInstance
    spec::Union{ResolvedInliningSpec, DelayedInliningSpec}
end

InliningTodo(mi::MethodInstance, match::MethodMatch, argtypes::Vector{Any}, invokesig=nothing) =
    InliningTodo(mi, DelayedInliningSpec(match, argtypes, invokesig))

InliningTodo(result::InferenceResult, argtypes::Vector{Any}, invokesig=nothing) =
    InliningTodo(result.linfo, DelayedInliningSpec(result, argtypes, invokesig))

struct ConstantCase
    val::Any
    ConstantCase(val) = new(val)
end

struct SomeCase
    val::Any
    SomeCase(val) = new(val)
end

struct InvokeCase
    invoke::MethodInstance
    effects::Effects
end

struct InliningCase
    sig  # Type
    item # Union{InliningTodo, MethodInstance, ConstantCase}
    function InliningCase(@nospecialize(sig), @nospecialize(item))
        @assert isa(item, Union{InliningTodo, InvokeCase, ConstantCase}) "invalid inlining item"
        return new(sig, item)
    end
end

struct UnionSplit
    fully_covered::Bool
    atype::DataType
    cases::Vector{InliningCase}
    bbs::Vector{Int}
    UnionSplit(fully_covered::Bool, atype::DataType, cases::Vector{InliningCase}) =
        new(fully_covered, atype, cases, Int[])
end

@specialize

function ssa_inlining_pass!(ir::IRCode, linetable::Vector{LineInfoNode}, state::InliningState, propagate_inbounds::Bool)
    # Go through the function, performing simple ininlingin (e.g. replacing call by constants
    # and analyzing legality of inlining).
    @timeit "analysis" todo = assemble_inline_todo!(ir, state)
    isempty(todo) && return ir
    # Do the actual inlining for every call we identified
    @timeit "execution" ir = batch_inline!(todo, ir, linetable, propagate_inbounds, state.params)
    return ir
end

mutable struct CFGInliningState
    new_cfg_blocks::Vector{BasicBlock}
    todo_bbs::Vector{Tuple{Int, Int}}
    first_bb::Int
    bb_rename::Vector{Int}
    dead_blocks::Vector{Int}
    split_targets::BitSet
    merged_orig_blocks::BitSet
    cfg::CFG
end

function CFGInliningState(ir::IRCode)
    CFGInliningState(
        BasicBlock[],
        Tuple{Int, Int}[],
        0,
        zeros(Int, length(ir.cfg.blocks)),
        Vector{Int}(),
        BitSet(),
        BitSet(),
        ir.cfg
    )
end

# Tells the inliner that we're now inlining into block `block`, meaning
# all previous blocks have been processed and can be added to the new cfg
function inline_into_block!(state::CFGInliningState, block::Int)
    if state.first_bb != block
        new_range = state.first_bb+1:block
        l = length(state.new_cfg_blocks)
        state.bb_rename[new_range] = (l+1:l+length(new_range))
        append!(state.new_cfg_blocks, (copy(block) for block in state.cfg.blocks[new_range]))
        push!(state.merged_orig_blocks, last(new_range))
    end
    state.first_bb = block
    return
end

function cfg_inline_item!(ir::IRCode, idx::Int, spec::ResolvedInliningSpec, state::CFGInliningState, from_unionsplit::Bool=false)
    inlinee_cfg = spec.ir.cfg
    # Figure out if we need to split the BB
    need_split_before = false
    need_split = true
    block = block_for_inst(ir, idx)
    inline_into_block!(state, block)

    if !isempty(inlinee_cfg.blocks[1].preds)
        need_split_before = true
    end

    last_block_idx = last(state.cfg.blocks[block].stmts)
    if false # TODO: ((idx+1) == last_block_idx && isa(ir[SSAValue(last_block_idx)], GotoNode))
        need_split = false
        post_bb_id = -ir[SSAValue(last_block_idx)][:inst].label
    else
        post_bb_id = length(state.new_cfg_blocks) + length(inlinee_cfg.blocks) + (need_split_before ? 1 : 0)
        need_split = true #!(idx == last_block_idx)
    end

    need_split || delete!(state.merged_orig_blocks, last(new_range))

    push!(state.todo_bbs, (length(state.new_cfg_blocks) - 1 + (need_split_before ? 1 : 0), post_bb_id))

    from_unionsplit || delete!(state.split_targets, length(state.new_cfg_blocks))
    local orig_succs
    need_split && (orig_succs = copy(state.new_cfg_blocks[end].succs))
    empty!(state.new_cfg_blocks[end].succs)
    if need_split_before
        l = length(state.new_cfg_blocks)
        bb_rename_range = (1+l:length(inlinee_cfg.blocks)+l)
        push!(state.new_cfg_blocks[end].succs, length(state.new_cfg_blocks)+1)
        append!(state.new_cfg_blocks, inlinee_cfg.blocks)
    else
        # Merge the last block that was already there with the first block we're adding
        l = length(state.new_cfg_blocks)
        bb_rename_range = (l:length(inlinee_cfg.blocks)+l-1)
        append!(state.new_cfg_blocks[end].succs, inlinee_cfg.blocks[1].succs)
        append!(state.new_cfg_blocks, inlinee_cfg.blocks[2:end])
    end
    if need_split
        push!(state.new_cfg_blocks, BasicBlock(state.cfg.blocks[block].stmts,
            Int[], orig_succs))
        from_unionsplit || push!(state.split_targets, length(state.new_cfg_blocks))
    end
    new_block_range = (length(state.new_cfg_blocks)-length(inlinee_cfg.blocks)+1):length(state.new_cfg_blocks)

    # Fixup the edges of the newely added blocks
    for (old_block, new_block) in enumerate(bb_rename_range)
        if old_block != 1 || need_split_before
            p = state.new_cfg_blocks[new_block].preds
            let bb_rename_range = bb_rename_range
                map!(p, p) do old_pred_block
                    return old_pred_block == 0 ? 0 : bb_rename_range[old_pred_block]
                end
            end
        end
        if new_block != last(new_block_range)
            s = state.new_cfg_blocks[new_block].succs
            let bb_rename_range = bb_rename_range
                map!(s, s) do old_succ_block
                    return bb_rename_range[old_succ_block]
                end
            end
        end
    end

    if need_split_before
        push!(state.new_cfg_blocks[first(bb_rename_range)].preds, first(bb_rename_range)-1)
    end

    any_edges = false
    for (old_block, new_block) in enumerate(bb_rename_range)
        if (length(state.new_cfg_blocks[new_block].succs) == 0)
            terminator_idx = last(inlinee_cfg.blocks[old_block].stmts)
            terminator = spec.ir[SSAValue(terminator_idx)][:inst]
            if isa(terminator, ReturnNode) && isdefined(terminator, :val)
                any_edges = true
                push!(state.new_cfg_blocks[new_block].succs, post_bb_id)
                if need_split
                    push!(state.new_cfg_blocks[post_bb_id].preds, new_block)
                end
            end
        end
    end
    any_edges || push!(state.dead_blocks, post_bb_id)

    return nothing
end

function cfg_inline_unionsplit!(ir::IRCode, idx::Int,
                                (; fully_covered, #=atype,=# cases, bbs)::UnionSplit,
                                state::CFGInliningState,
                                params::OptimizationParams)
    inline_into_block!(state, block_for_inst(ir, idx))
    from_bbs = Int[]
    delete!(state.split_targets, length(state.new_cfg_blocks))
    orig_succs = copy(state.new_cfg_blocks[end].succs)
    empty!(state.new_cfg_blocks[end].succs)
    for i in 1:length(cases)
        # The condition gets sunk into the previous block
        # Add a block for the union-split body
        push!(state.new_cfg_blocks, BasicBlock(StmtRange(idx, idx)))
        cond_bb = length(state.new_cfg_blocks)-1
        push!(state.new_cfg_blocks[end].preds, cond_bb)
        push!(state.new_cfg_blocks[cond_bb].succs, cond_bb+1)
        case = cases[i].item
        if isa(case, InliningTodo)
            spec = case.spec::ResolvedInliningSpec
            if !spec.linear_inline_eligible
                cfg_inline_item!(ir, idx, spec, state, true)
            end
        end
        push!(from_bbs, length(state.new_cfg_blocks))
        # TODO: Right now we unconditionally generate a fallback block
        # in case of subtyping errors - This is probably unnecessary.
        if i != length(cases) || (!fully_covered || (!params.trust_inference))
            # This block will have the next condition or the final else case
            push!(state.new_cfg_blocks, BasicBlock(StmtRange(idx, idx)))
            push!(state.new_cfg_blocks[cond_bb].succs, length(state.new_cfg_blocks))
            push!(state.new_cfg_blocks[end].preds, cond_bb)
            push!(bbs, length(state.new_cfg_blocks))
        end
    end
    # The edge from the fallback block.
    fully_covered || push!(from_bbs, length(state.new_cfg_blocks))
    # This block will be the block everyone returns to
    push!(state.new_cfg_blocks, BasicBlock(StmtRange(idx, idx), from_bbs, orig_succs))
    join_bb = length(state.new_cfg_blocks)
    push!(state.split_targets, join_bb)
    push!(bbs, join_bb)
    for bb in from_bbs
        push!(state.new_cfg_blocks[bb].succs, join_bb)
    end
end

function finish_cfg_inline!(state::CFGInliningState)
    new_range = (state.first_bb + 1):length(state.cfg.blocks)
    state.bb_rename[new_range] = let
        l = length(state.new_cfg_blocks)
        l+1:l+length(new_range)
    end
    append!(state.new_cfg_blocks, state.cfg.blocks[new_range])

    # Rename edges original bbs
    for (orig_bb, bb) in pairs(state.bb_rename)
        p, s = state.new_cfg_blocks[bb].preds, state.new_cfg_blocks[bb].succs
        map!(p, p) do pred_bb
            pred_bb == length(state.bb_rename) && return length(state.new_cfg_blocks)
            return state.bb_rename[pred_bb + 1] - 1
        end
        if !(orig_bb in state.merged_orig_blocks)
            map!(s, s) do succ_bb
                return state.bb_rename[succ_bb]
            end
        end
    end

    for bb in collect(state.split_targets)
        s = state.new_cfg_blocks[bb].succs
        map!(s, s) do succ_bb
            return state.bb_rename[succ_bb]
        end
    end

    # Rename any annotated original bb references
    for bb in 1:length(state.new_cfg_blocks)
        s = state.new_cfg_blocks[bb].succs
        map!(s, s) do succ_bb
            return succ_bb < 0 ? state.bb_rename[-succ_bb] : succ_bb
        end
    end

    # Kill dead blocks
    for block in state.dead_blocks
        for succ in state.new_cfg_blocks[block].succs
            kill_edge!(state.new_cfg_blocks, block, succ)
        end
    end
end

function ir_inline_linetable!(linetable::Vector{LineInfoNode}, inlinee_ir::IRCode,
                              inlinee::Method,
                              inlined_at::Int32)
    coverage = coverage_enabled(inlinee.module)
    linetable_offset::Int32 = length(linetable)
    # Append the linetable of the inlined function to our line table
    topline::Int32 = linetable_offset + Int32(1)
    coverage_by_path = JLOptions().code_coverage == 3
    push!(linetable, LineInfoNode(inlinee.module, inlinee.name, inlinee.file, inlinee.line, inlined_at))
    oldlinetable = inlinee_ir.linetable
    extra_coverage_line = 0
    for oldline in 1:length(oldlinetable)
        entry = oldlinetable[oldline]
        if !coverage && coverage_by_path && is_file_tracked(entry.file)
            # include topline coverage entry if in path-specific coverage mode, and any file falls under path
            coverage = true
        end
        newentry = LineInfoNode(entry.module, entry.method, entry.file, entry.line,
            (entry.inlined_at > 0 ? entry.inlined_at + linetable_offset + (oldline == 1) : inlined_at))
        if oldline == 1
            # check for a duplicate on the first iteration (likely true)
            if newentry === linetable[topline]
                continue
            else
                linetable_offset += 1
            end
        end
        push!(linetable, newentry)
    end
    if coverage && inlinee_ir.stmts[1][:line] + linetable_offset != topline
        extra_coverage_line = topline
    end
    return linetable_offset, extra_coverage_line
end

function ir_inline_item!(compact::IncrementalCompact, idx::Int, argexprs::Vector{Any},
                         linetable::Vector{LineInfoNode}, item::InliningTodo,
                         boundscheck::Symbol, todo_bbs::Vector{Tuple{Int, Int}})
    # Ok, do the inlining here
    spec = item.spec::ResolvedInliningSpec
    sparam_vals = item.mi.sparam_vals
    def = item.mi.def::Method
    inlined_at = compact.result[idx][:line]
    linetable_offset::Int32 = length(linetable)
    topline::Int32 = linetable_offset + Int32(1)
    linetable_offset, extra_coverage_line = ir_inline_linetable!(linetable, item.spec.ir, def, inlined_at)
    if extra_coverage_line != 0
        insert_node_here!(compact, NewInstruction(Expr(:code_coverage_effect), Nothing, extra_coverage_line))
    end
    if def.isva
        nargs_def = Int(def.nargs::Int32)
        if nargs_def > 0
            argexprs = fix_va_argexprs!(compact, argexprs, nargs_def, topline)
        end
    end
    if def.is_for_opaque_closure
        # Replace the first argument by a load of the capture environment
        argexprs[1] = insert_node_here!(compact,
            NewInstruction(Expr(:call, GlobalRef(Core, :getfield), argexprs[1], QuoteNode(:captures)),
            spec.ir.argtypes[1], topline))
    end
    if boundscheck === :default || boundscheck === :propagate
        if (compact.result[idx][:flag] & IR_FLAG_INBOUNDS) != 0
            boundscheck = :off
        end
    end
    # If the iterator already moved on to the next basic block,
    # temporarily re-open in again.
    local return_value
    sig = def.sig
    # Special case inlining that maintains the current basic block if there's only one BB in the target
    if spec.linear_inline_eligible
        #compact[idx] = nothing
        inline_compact = IncrementalCompact(compact, spec.ir, compact.result_idx)
        for ((_, idx′), stmt′) in inline_compact
            # This dance is done to maintain accurate usage counts in the
            # face of rename_arguments! mutating in place - should figure out
            # something better eventually.
            inline_compact[idx′] = nothing
            stmt′ = ssa_substitute!(idx′, stmt′, argexprs, sig, sparam_vals, linetable_offset, boundscheck, compact)
            if isa(stmt′, ReturnNode)
                val = stmt′.val
                return_value = SSAValue(idx′)
                inline_compact[idx′] = val
                inline_compact.result[idx′][:type] =
                    argextype(val, isa(val, Argument) || isa(val, Expr) ? compact : inline_compact)
                # Everything legal in value position is guaranteed to be effect free in stmt position
                inline_compact.result[idx′][:flag] = IR_FLAG_EFFECT_FREE
                break
            end
            inline_compact[idx′] = stmt′
        end
        just_fixup!(inline_compact)
        compact.result_idx = inline_compact.result_idx
    else
        bb_offset, post_bb_id = popfirst!(todo_bbs)
        # This implements the need_split_before flag above
        need_split_before = !isempty(spec.ir.cfg.blocks[1].preds)
        if need_split_before
            finish_current_bb!(compact, 0)
        end
        pn = PhiNode()
        #compact[idx] = nothing
        inline_compact = IncrementalCompact(compact, spec.ir, compact.result_idx)
        for ((_, idx′), stmt′) in inline_compact
            inline_compact[idx′] = nothing
            stmt′ = ssa_substitute!(idx′, stmt′, argexprs, sig, sparam_vals, linetable_offset, boundscheck, compact)
            if isa(stmt′, ReturnNode)
                if isdefined(stmt′, :val)
                    val = stmt′.val
                    @assert !isa(val, Expr) # GlobalRefs with side-effects are disallowed in value position in IRCode
                    push!(pn.edges, inline_compact.active_result_bb-1)
                    push!(pn.values, val)
                    stmt′ = GotoNode(post_bb_id)
                end
            elseif isa(stmt′, GotoNode)
                stmt′ = GotoNode(stmt′.label + bb_offset)
            elseif isa(stmt′, Expr) && stmt′.head === :enter
                stmt′ = Expr(:enter, stmt′.args[1]::Int + bb_offset)
            elseif isa(stmt′, GotoIfNot)
                stmt′ = GotoIfNot(stmt′.cond, stmt′.dest + bb_offset)
            elseif isa(stmt′, PhiNode)
                stmt′ = PhiNode(Int32[edge+bb_offset for edge in stmt′.edges], stmt′.values)
            end
            inline_compact[idx′] = stmt′
        end
        just_fixup!(inline_compact)
        compact.result_idx = inline_compact.result_idx
        compact.active_result_bb = inline_compact.active_result_bb
        if length(pn.edges) == 1
            return_value = pn.values[1]
        else
            return_value = insert_node_here!(compact,
                NewInstruction(pn, argextype(SSAValue(idx), compact), compact.result[idx][:line]))
        end
    end
    return_value
end

function fix_va_argexprs!(compact::IncrementalCompact,
    argexprs::Vector{Any}, nargs_def::Int, line_idx::Int32)
    newargexprs = argexprs[1:(nargs_def-1)]
    tuple_call = Expr(:call, TOP_TUPLE)
    tuple_typs = Any[]
    for i in nargs_def:length(argexprs)
        arg = argexprs[i]
        push!(tuple_call.args, arg)
        push!(tuple_typs, argextype(arg, compact))
    end
    tuple_typ = tuple_tfunc(tuple_typs)
    push!(newargexprs, insert_node_here!(compact, NewInstruction(tuple_call, tuple_typ, line_idx)))
    return newargexprs
end

const FATAL_TYPE_BOUND_ERROR = ErrorException("fatal error in type inference (type bound)")

"""
    ir_inline_unionsplit!

The core idea of this function is to simulate the dispatch semantics by generating
(flat) `isa`-checks corresponding to the signatures of union-split dispatch candidates,
and then inline their bodies into each `isa`-conditional block.
This `isa`-based virtual dispatch requires few pre-conditions to hold in order to simulate
the actual semantics correctly.

The first one is that these dispatch candidates need to be processed in order of their specificity,
and the corresponding `isa`-checks should reflect the method specificities, since now their
signatures are not necessarily concrete.
For example, given the following definitions:

    f(x::Int)    = ...
    f(x::Number) = ...
    f(x::Any)    = ...

and a callsite:

    f(x::Any)

then a correct `isa`-based virtual dispatch would be:

    if isa(x, Int)
        [inlined/resolved f(x::Int)]
    elseif isa(x, Number)
        [inlined/resolved f(x::Number)]
    else # implies `isa(x, Any)`, which fully covers this call signature,
         # otherwise we need to insert a fallback dynamic dispatch case also
        [inlined/resolved f(x::Any)]
    end

Fortunately, `ml_matches` should already sorted them in that way, except cases when there is
any ambiguity, from which we already bail out at this point.

Another consideration is type equality constraint from type variables: the `isa`-checks are
not enough to simulate the dispatch semantics in cases like:
Given a definition:

    g(x::T, y::T) where T<:Integer = ...

transform a callsite:

    g(x::Any, y::Any)

into the optimized form:

    if isa(x, Integer) && isa(y, Integer)
        [inlined/resolved g(x::Integer, y::Integer)]
    else
        g(x, y) # fallback dynamic dispatch
    end

But again, we should already bail out from such cases at this point, essentially by
excluding cases where `case.sig::UnionAll`.

In short, here we can process the dispatch candidates in order, assuming we haven't changed
their order somehow somewhere up to this point.
"""
function ir_inline_unionsplit!(compact::IncrementalCompact, idx::Int,
                               argexprs::Vector{Any}, linetable::Vector{LineInfoNode},
                               (; fully_covered, atype, cases, bbs)::UnionSplit,
                               boundscheck::Symbol, todo_bbs::Vector{Tuple{Int, Int}},
                               params::OptimizationParams)
    stmt, typ, line = compact.result[idx][:inst], compact.result[idx][:type], compact.result[idx][:line]
    join_bb = bbs[end]
    pn = PhiNode()
    local bb = compact.active_result_bb
    ncases = length(cases)
    @assert length(bbs) >= ncases
    for i = 1:ncases
        ithcase = cases[i]
        mtype = ithcase.sig::DataType # checked within `handle_cases!`
        case = ithcase.item
        next_cond_bb = bbs[i]
        cond = true
        nparams = fieldcount(atype)
        @assert nparams == fieldcount(mtype)
        if i != ncases || !fully_covered || !params.trust_inference
            for i = 1:nparams
                a, m = fieldtype(atype, i), fieldtype(mtype, i)
                # If this is always true, we don't need to check for it
                a <: m && continue
                # Generate isa check
                isa_expr = Expr(:call, isa, argexprs[i], m)
                ssa = insert_node_here!(compact, NewInstruction(isa_expr, Bool, line))
                if cond === true
                    cond = ssa
                else
                    and_expr = Expr(:call, and_int, cond, ssa)
                    cond = insert_node_here!(compact, NewInstruction(and_expr, Bool, line))
                end
            end
            insert_node_here!(compact, NewInstruction(GotoIfNot(cond, next_cond_bb), Union{}, line))
        end
        bb = next_cond_bb - 1
        finish_current_bb!(compact, 0)
        argexprs′ = argexprs
        if !isa(case, ConstantCase)
            argexprs′ = copy(argexprs)
            for i = 1:nparams
                argex = argexprs[i]
                (isa(argex, SSAValue) || isa(argex, Argument)) || continue
                a, m = fieldtype(atype, i), fieldtype(mtype, i)
                if !(a <: m)
                    argexprs′[i] = insert_node_here!(compact,
                        NewInstruction(PiNode(argex, m), m, line))
                end
            end
        end
        if isa(case, InliningTodo)
            val = ir_inline_item!(compact, idx, argexprs′, linetable, case, boundscheck, todo_bbs)
        elseif isa(case, InvokeCase)
            effect_free = is_removable_if_unused(case.effects)
            val = insert_node_here!(compact,
                NewInstruction(Expr(:invoke, case.invoke, argexprs′...), typ, nothing,
                    line, effect_free ? IR_FLAG_EFFECT_FREE : IR_FLAG_NULL, effect_free))
        else
            case = case::ConstantCase
            val = case.val
        end
        if !isempty(compact.result_bbs[bb].preds)
            push!(pn.edges, bb)
            push!(pn.values, val)
            insert_node_here!(compact,
                NewInstruction(GotoNode(join_bb), Union{}, line))
        else
            insert_node_here!(compact,
                NewInstruction(ReturnNode(), Union{}, line))
        end
        finish_current_bb!(compact, 0)
    end
    bb += 1
    # We're now in the fall through block, decide what to do
    if fully_covered
        if !params.trust_inference
            e = Expr(:call, GlobalRef(Core, :throw), FATAL_TYPE_BOUND_ERROR)
            insert_node_here!(compact, NewInstruction(e, Union{}, line))
            insert_node_here!(compact, NewInstruction(ReturnNode(), Union{}, line))
            finish_current_bb!(compact, 0)
        end
    else
        ssa = insert_node_here!(compact, NewInstruction(stmt, typ, line))
        push!(pn.edges, bb)
        push!(pn.values, ssa)
        insert_node_here!(compact, NewInstruction(GotoNode(join_bb), Union{}, line))
        finish_current_bb!(compact, 0)
    end

    # We're now in the join block.
    return insert_node_here!(compact, NewInstruction(pn, typ, line))
end

function batch_inline!(todo::Vector{Pair{Int, Any}}, ir::IRCode, linetable::Vector{LineInfoNode}, propagate_inbounds::Bool, params::OptimizationParams)
    # Compute the new CFG first (modulo statement ranges, which will be computed below)
    state = CFGInliningState(ir)
    for (idx, item) in todo
        if isa(item, UnionSplit)
            cfg_inline_unionsplit!(ir, idx, item, state, params)
        else
            item = item::InliningTodo
            spec = item.spec::ResolvedInliningSpec
            # A linear inline does not modify the CFG
            spec.linear_inline_eligible && continue
            cfg_inline_item!(ir, idx, spec, state, false)
        end
    end
    finish_cfg_inline!(state)

    boundscheck = inbounds_option()
    if boundscheck === :default && propagate_inbounds
        boundscheck = :propagate
    end

    let compact = IncrementalCompact(ir, false)
        compact.result_bbs = state.new_cfg_blocks
        # This needs to be a minimum and is more of a size hint
        nn = 0
        for (_, item) in todo
            if isa(item, InliningTodo)
                spec = item.spec::ResolvedInliningSpec
                nn += (length(spec.ir.stmts) + length(spec.ir.new_nodes))
            end
        end
        nnewnodes = length(compact.result) + nn
        resize!(compact, nnewnodes)
        (inline_idx, item) = popfirst!(todo)
        for ((old_idx, idx), stmt) in compact
            if old_idx == inline_idx
                stmt = stmt::Expr
                argexprs = copy(stmt.args)
                refinish = false
                if compact.result_idx == first(compact.result_bbs[compact.active_result_bb].stmts)
                    compact.active_result_bb -= 1
                    refinish = true
                end
                # It is possible for GlobalRefs and Exprs to be in argument position
                # at this point in the IR, though in that case they are required
                # to be effect-free. However, we must still move them out of argument
                # position, since `Argument` is allowed in PhiNodes, but `GlobalRef`
                # and `Expr` are not, so a substitution could anger the verifier.
                for aidx in 1:length(argexprs)
                    aexpr = argexprs[aidx]
                    if isa(aexpr, Expr) || isa(aexpr, GlobalRef)
                        ninst = effect_free(NewInstruction(aexpr, argextype(aexpr, compact), compact.result[idx][:line]))
                        argexprs[aidx] = insert_node_here!(compact, ninst)
                    end
                end
                if isa(item, InliningTodo)
                    compact.ssa_rename[old_idx] = ir_inline_item!(compact, idx, argexprs, linetable, item, boundscheck, state.todo_bbs)
                elseif isa(item, UnionSplit)
                    compact.ssa_rename[old_idx] = ir_inline_unionsplit!(compact, idx, argexprs, linetable, item, boundscheck, state.todo_bbs, params)
                end
                compact[idx] = nothing
                refinish && finish_current_bb!(compact, 0)
                if !isempty(todo)
                    (inline_idx, item) = popfirst!(todo)
                else
                    inline_idx = -1
                end
            elseif isa(stmt, GotoNode)
                compact[idx] = GotoNode(state.bb_rename[stmt.label])
            elseif isa(stmt, Expr) && stmt.head === :enter
                compact[idx] = Expr(:enter, state.bb_rename[stmt.args[1]::Int])
            elseif isa(stmt, GotoIfNot)
                compact[idx] = GotoIfNot(stmt.cond, state.bb_rename[stmt.dest])
            elseif isa(stmt, PhiNode)
                compact[idx] = PhiNode(Int32[edge == length(state.bb_rename) ? length(state.new_cfg_blocks) : state.bb_rename[edge+1]-1 for edge in stmt.edges], stmt.values)
            end
        end

        ir = finish(compact)
    end
    return ir
end

# This assumes the caller has verified that all arguments to the _apply_iterate call are Tuples.
function rewrite_apply_exprargs!(
    ir::IRCode, idx::Int, stmt::Expr, argtypes::Vector{Any},
    arginfos::Vector{MaybeAbstractIterationInfo}, arg_start::Int, istate::InliningState, todo::Vector{Pair{Int, Any}})
    flag = ir.stmts[idx][:flag]
    argexprs = stmt.args
    new_argexprs = Any[argexprs[arg_start]]
    new_argtypes = Any[argtypes[arg_start]]
    # loop over original arguments and flatten any known iterators
    for i in (arg_start+1):length(argexprs)
        def = argexprs[i]
        def_type = argtypes[i]
        thisarginfo = arginfos[i-arg_start]
        if thisarginfo === nothing
            if def_type isa PartialStruct
                # def_type.typ <: Tuple is assumed
                def_argtypes = def_type.fields
            else
                def_argtypes = Any[]
                if isa(def_type, Const) # && isa(def_type.val, Union{Tuple, SimpleVector}) is implied
                    for p in def_type.val
                        push!(def_argtypes, Const(p))
                    end
                else
                    ti = widenconst(def_type)::DataType # checked by `is_valid_type_for_apply_rewrite`
                    if ti.name === NamedTuple_typename
                        ti = ti.parameters[2]::DataType # checked by `is_valid_type_for_apply_rewrite`
                    end
                    for p in ti.parameters
                        if isa(p, DataType) && isdefined(p, :instance)
                            # replace singleton types with their equivalent Const object
                            p = Const(p.instance)
                        elseif isconstType(p)
                            p = Const(p.parameters[1])
                        end
                        push!(def_argtypes, p)
                    end
                end
            end
            # now push flattened types into new_argtypes and getfield exprs into new_argexprs
            for j in 1:length(def_argtypes)
                def_atype = def_argtypes[j]
                if isa(def_atype, Const) && is_inlineable_constant(def_atype.val)
                    new_argexpr = quoted(def_atype.val)
                else
                    new_call = Expr(:call, GlobalRef(Core, :getfield), def, j)
                    new_argexpr = insert_node!(ir, idx, NewInstruction(new_call, def_atype))
                end
                push!(new_argexprs, new_argexpr)
                push!(new_argtypes, def_atype)
            end
        else
            state = Core.svec()
            for i = 1:length(thisarginfo.each)
                call = thisarginfo.each[i]
                new_stmt = Expr(:call, argexprs[2], def, state...)
                state1 = insert_node!(ir, idx, NewInstruction(new_stmt, call.rt))
                new_sig = call_sig(ir, new_stmt)::Signature
                new_info = call.info
                if isa(new_info, ConstCallInfo)
                    handle_const_call!(
                        ir, state1.id, new_stmt, new_info, flag,
                        new_sig, istate, todo)
                elseif isa(new_info, MethodMatchInfo) || isa(new_info, UnionSplitInfo)
                    new_infos = isa(new_info, MethodMatchInfo) ? MethodMatchInfo[new_info] : new_info.matches
                    # See if we can inline this call to `iterate`
                    handle_call!(
                        ir, state1.id, new_stmt, new_infos, flag,
                        new_sig, istate, todo)
                end
                if i != length(thisarginfo.each)
                    valT = getfield_tfunc(call.rt, Const(1))
                    val_extracted = insert_node!(ir, idx, NewInstruction(
                        Expr(:call, GlobalRef(Core, :getfield), state1, 1),
                        valT))
                    push!(new_argexprs, val_extracted)
                    push!(new_argtypes, valT)
                    state_extracted = insert_node!(ir, idx, NewInstruction(
                        Expr(:call, GlobalRef(Core, :getfield), state1, 2),
                        getfield_tfunc(call.rt, Const(2))))
                    state = Core.svec(state_extracted)
                end
            end
        end
    end
    stmt.args = new_argexprs
    return new_argtypes
end

function compileable_specialization(et::Union{EdgeTracker, Nothing}, match::MethodMatch, effects::Effects)
    mi = specialize_method(match; compilesig=true)
    mi === nothing && return nothing
    et !== nothing && push!(et, mi)
    return InvokeCase(mi, effects)
end

function compileable_specialization(et::Union{EdgeTracker, Nothing}, linfo::MethodInstance, effects::Effects)
    mi = specialize_method(linfo.def::Method, linfo.specTypes, linfo.sparam_vals; compilesig=true)
    mi === nothing && return nothing
    et !== nothing && push!(et, mi)
    return InvokeCase(mi, effects)
end

function compileable_specialization(et::Union{EdgeTracker, Nothing}, result::InferenceResult, effects::Effects)
    return compileable_specialization(et, result.linfo, effects)
end

function resolve_todo(todo::InliningTodo, state::InliningState, flag::UInt8)
    mi = todo.mi
    (; match, argtypes, invokesig) = todo.spec::DelayedInliningSpec
    et = state.et

    #XXX: update_valid_age!(min_valid[1], max_valid[1], sv)
    if isa(match, InferenceResult)
        inferred_src = match.src
        if isa(inferred_src, ConstAPI)
            # use constant calling convention
            et !== nothing && push!(et, invokesig, mi)
            return ConstantCase(quoted(inferred_src.val))
        else
            src = inferred_src # ::Union{Nothing,CodeInfo} for NativeInterpreter
        end
        effects = match.ipo_effects
    else
        code = get(state.mi_cache, mi, nothing)
        if code isa CodeInstance
            if use_const_api(code)
                # in this case function can be inlined to a constant
                et !== nothing && push!(et, invokesig, mi)
                return ConstantCase(quoted(code.rettype_const))
            else
                src = code.inferred
            end
            effects = decode_effects(code.ipo_purity_bits)
        else # fallback pass for external AbstractInterpreter cache
            effects = Effects()
            src = code
        end
    end

    # the duplicated check might have been done already within `analyze_method!`, but still
    # we need it here too since we may come here directly using a constant-prop' result
    if !state.params.inlining || is_stmt_noinline(flag)
        return compileable_specialization(et, match, effects)
    end

    src = inlining_policy(state.interp, src, flag, mi, argtypes)

    src === nothing && return compileable_specialization(et, match, effects)

    et !== nothing && push!(et, invokesig, mi)
    return InliningTodo(mi, retrieve_ir_for_inlining(mi, src), effects)
end

function resolve_todo((; fully_covered, atype, cases, #=bbs=#)::UnionSplit, state::InliningState, flag::UInt8)
    ncases = length(cases)
    newcases = Vector{InliningCase}(undef, ncases)
    for i in 1:ncases
        (; sig, item) = cases[i]
        newitem = resolve_todo(item, state, flag)
        push!(newcases, InliningCase(sig, newitem))
    end
    return UnionSplit(fully_covered, atype, newcases)
end

function validate_sparams(sparams::SimpleVector)
    for i = 1:length(sparams)
        (isa(sparams[i], TypeVar) || isvarargtype(sparams[i])) && return false
    end
    return true
end

<<<<<<< HEAD
function analyze_method!(match::MethodMatch, argtypes::Vector{Any}, invokesig,
                         flag::UInt8, state::InliningState,
                         do_resolve::Bool = true)
=======
function analyze_method!(match::MethodMatch, argtypes::Vector{Any},
                         flag::UInt8, state::InliningState)
>>>>>>> 201d4f67
    method = match.method
    spec_types = match.spec_types

    # Check that we have the correct number of arguments
    na = Int(method.nargs)
    npassedargs = length(argtypes)
    if na != npassedargs && !(na > 0 && method.isva)
        # we have a method match only because an earlier
        # inference step shortened our call args list, even
        # though we have too many arguments to actually
        # call this function
        return nothing
    end
    if !match.fully_covers
        # type-intersection was not able to give us a simple list of types, so
        # ir_inline_unionsplit won't be able to deal with inlining this
        if !(spec_types isa DataType && length(spec_types.parameters) == length(argtypes) && !isvarargtype(spec_types.parameters[end]))
            return nothing
        end
    end

    # Bail out if any static parameters are left as TypeVar
    validate_sparams(match.sparams) || return nothing

    et = state.et

    # See if there exists a specialization for this method signature
    mi = specialize_method(match; preexisting=true) # Union{Nothing, MethodInstance}
    isa(mi, MethodInstance) || return compileable_specialization(et, match, Effects())

    todo = InliningTodo(mi, match, argtypes, invokesig)
    # If we don't have caches here, delay resolving this MethodInstance
    # until the batch inlining step (or an external post-processing pass)
    state.mi_cache === nothing && return todo
    return resolve_todo(todo, state, flag)
end

function InliningTodo(mi::MethodInstance, ir::IRCode, effects::Effects)
    return InliningTodo(mi, ResolvedInliningSpec(ir, effects))
end

function retrieve_ir_for_inlining(mi::MethodInstance, src::Array{UInt8, 1})
    src = ccall(:jl_uncompress_ir, Any, (Any, Ptr{Cvoid}, Any), mi.def, C_NULL, src::Vector{UInt8})::CodeInfo
    return inflate_ir!(src, mi)
end
retrieve_ir_for_inlining(mi::MethodInstance, src::CodeInfo) = inflate_ir(src, mi)
retrieve_ir_for_inlining(mi::MethodInstance, ir::IRCode) = copy(ir)

function handle_single_case!(
    ir::IRCode, idx::Int, stmt::Expr,
    @nospecialize(case), todo::Vector{Pair{Int, Any}}, params::OptimizationParams, isinvoke::Bool = false)
    if isa(case, ConstantCase)
        ir[SSAValue(idx)][:inst] = case.val
    elseif isa(case, InvokeCase)
        is_total(case.effects) && inline_const_if_inlineable!(ir[SSAValue(idx)]) && return nothing
        isinvoke && rewrite_invoke_exprargs!(stmt)
        stmt.head = :invoke
        pushfirst!(stmt.args, case.invoke)
        if is_removable_if_unused(case.effects)
            ir[SSAValue(idx)][:flag] |= IR_FLAG_EFFECT_FREE | IR_FLAG_NOTHROW
        elseif is_nothrow(case.effects)
            ir[SSAValue(idx)][:flag] |= IR_FLAG_NOTHROW
        end
    elseif case === nothing
        # Do, well, nothing
    else
        isinvoke && rewrite_invoke_exprargs!(stmt)
        push!(todo, idx=>(case::InliningTodo))
    end
    nothing
end

rewrite_invoke_exprargs!(expr::Expr) = (expr.args = invoke_rewrite(expr.args); expr)

function is_valid_type_for_apply_rewrite(@nospecialize(typ), params::OptimizationParams)
    if isa(typ, Const) && (v = typ.val; isa(v, SimpleVector))
        length(v) > params.MAX_TUPLE_SPLAT && return false
        for p in v
            is_inlineable_constant(p) || return false
        end
        return true
    end
    typ = widenconst(typ)
    if isa(typ, DataType) && typ.name === NamedTuple_typename
        typ = typ.parameters[2]
        typ = unwraptv(typ)
    end
    isa(typ, DataType) || return false
    if typ.name === Tuple.name
        return !isvatuple(typ) && length(typ.parameters) <= params.MAX_TUPLE_SPLAT
    else
        return false
    end
end

function inline_splatnew!(ir::IRCode, idx::Int, stmt::Expr, @nospecialize(rt))
    nf = nfields_tfunc(rt)
    if nf isa Const
        eargs = stmt.args
        tup = eargs[2]
        tt = argextype(tup, ir)
        tnf = nfields_tfunc(tt)
        # TODO: hoisting this tnf.val === nf.val check into codegen
        # would enable us to almost always do this transform
        if tnf isa Const && tnf.val === nf.val
            n = tnf.val::Int
            new_argexprs = Any[eargs[1]]
            for j = 1:n
                atype = getfield_tfunc(tt, Const(j))
                new_call = Expr(:call, Core.getfield, tup, j)
                new_argexpr = insert_node!(ir, idx, NewInstruction(new_call, atype))
                push!(new_argexprs, new_argexpr)
            end
            stmt.head = :new
            stmt.args = new_argexprs
        end
    end
    nothing
end

function call_sig(ir::IRCode, stmt::Expr)
    isempty(stmt.args) && return nothing
    ft = argextype(stmt.args[1], ir)
    has_free_typevars(ft) && return nothing
    f = singleton_type(ft)
    f === Core.Intrinsics.llvmcall && return nothing
    f === Core.Intrinsics.cglobal && return nothing
    argtypes = Vector{Any}(undef, length(stmt.args))
    argtypes[1] = ft
    for i = 2:length(stmt.args)
        a = argextype(stmt.args[i], ir)
        (a === Bottom || isvarargtype(a)) && return nothing
        argtypes[i] = a
    end
    return Signature(f, ft, argtypes)
end

function inline_apply!(
    ir::IRCode, idx::Int, stmt::Expr, sig::Signature,
    state::InliningState, todo::Vector{Pair{Int, Any}})
    while sig.f === Core._apply_iterate
        info = ir.stmts[idx][:info]
        if isa(info, UnionSplitApplyCallInfo)
            if length(info.infos) != 1
                # TODO: Handle union split applies?
                new_info = info = false
            else
                info = info.infos[1]
                new_info = info.call
            end
        else
            @assert info === nothing || info === false
            new_info = info = false
        end
        arg_start = 3
        argtypes = sig.argtypes
        if arg_start > length(argtypes)
            return nothing
        end
        ft = argtypes[arg_start]
        if ft isa Const && ft.val === Core.tuple
            # if one argument is a tuple already, and the rest are empty, we can just return it
            # e.g. rewrite `((t::Tuple)...,)` to `t`
            nonempty_idx = 0
            for i = (arg_start + 1):length(argtypes)
                ti = argtypes[i]
                ti ⊑ Tuple{} && continue
                if ti ⊑ Tuple && nonempty_idx == 0
                    nonempty_idx = i
                    continue
                end
                nonempty_idx = 0
                break
            end
            if nonempty_idx != 0
                ir.stmts[idx][:inst] = stmt.args[nonempty_idx]
                return nothing
            end
        end
        # Try to figure out the signature of the function being called
        # and if rewrite_apply_exprargs can deal with this form
        arginfos = MaybeAbstractIterationInfo[]
        for i = (arg_start + 1):length(argtypes)
            thisarginfo = nothing
            if !is_valid_type_for_apply_rewrite(argtypes[i], state.params)
                if isa(info, ApplyCallInfo) && info.arginfo[i-arg_start] !== nothing
                    thisarginfo = info.arginfo[i-arg_start]
                else
                    return nothing
                end
            end
            push!(arginfos, thisarginfo)
        end
        # Independent of whether we can inline, the above analysis allows us to rewrite
        # this apply call to a regular call
        argtypes = rewrite_apply_exprargs!(
            ir, idx, stmt, argtypes,
            arginfos, arg_start, state, todo)
        ir.stmts[idx][:info] = new_info
        has_free_typevars(ft) && return nothing
        f = singleton_type(ft)
        sig = Signature(f, ft, argtypes)
    end
    sig
end

# TODO: this test is wrong if we start to handle Unions of function types later
is_builtin(s::Signature) =
    isa(s.f, IntrinsicFunction) ||
    s.ft ⊑ IntrinsicFunction ||
    isa(s.f, Builtin) ||
    s.ft ⊑ Builtin

function inline_invoke!(
    ir::IRCode, idx::Int, stmt::Expr, info::InvokeCallInfo, flag::UInt8,
    sig::Signature, state::InliningState, todo::Vector{Pair{Int, Any}})
    match = info.match
    if !match.fully_covers
        # TODO: We could union split out the signature check and continue on
        return nothing
    end
    result = info.result
    if isa(result, ConcreteResult)
        item = concrete_result_item(result, state)
    else
        invokesig = invoke_signature(sig.argtypes)
        argtypes = invoke_rewrite(sig.argtypes)
        if isa(result, ConstPropResult)
            (; mi) = item = InliningTodo(result.result, argtypes, invokesig)
            validate_sparams(mi.sparam_vals) || return nothing
            if argtypes_to_type(argtypes) <: mi.def.sig
                state.mi_cache !== nothing && (item = resolve_todo(item, state, flag))
                handle_single_case!(ir, idx, stmt, item, todo, state.params, true)
                return nothing
            end
        end
        item = analyze_method!(match, argtypes, invokesig, flag, state)
    end
    handle_single_case!(ir, idx, stmt, item, todo, state.params, true)
    return nothing
end

function narrow_opaque_closure!(ir::IRCode, stmt::Expr, @nospecialize(info), state::InliningState)
    if isa(info, OpaqueClosureCreateInfo)
        lbt = argextype(stmt.args[2], ir)
        lb, exact = instanceof_tfunc(lbt)
        exact || return
        ubt = argextype(stmt.args[3], ir)
        ub, exact = instanceof_tfunc(ubt)
        exact || return
        # Narrow opaque closure type
        newT = widenconst(tmeet(tmerge(lb, info.unspec.rt), ub))
        if newT != ub
            # N.B.: Narrowing the ub requires a backdge on the mi whose type
            # information we're using, since a change in that function may
            # invalidate ub result.
            stmt.args[3] = newT
        end
    end
end

# As a matter of convenience, this pass also computes effect-freenes.
# For primitives, we do that right here. For proper calls, we will
# discover this when we consult the caches.
function check_effect_free!(ir::IRCode, idx::Int, @nospecialize(stmt), @nospecialize(rt))
    (total, nothrow) = stmt_effect_flags(stmt, rt, ir)
    if total
        ir.stmts[idx][:flag] |= IR_FLAG_EFFECT_FREE | IR_FLAG_NOTHROW
    elseif nothrow
        ir.stmts[idx][:flag] |= IR_FLAG_NOTHROW
    end
    return total
end

# Handles all analysis and inlining of intrinsics and builtins. In particular,
# this method does not access the method table or otherwise process generic
# functions.
function process_simple!(ir::IRCode, idx::Int, state::InliningState, todo::Vector{Pair{Int, Any}})
    stmt = ir.stmts[idx][:inst]
    rt = ir.stmts[idx][:type]
    if !(stmt isa Expr)
        check_effect_free!(ir, idx, stmt, rt)
        return nothing
    end
    head = stmt.head
    if head !== :call
        if head === :splatnew
            inline_splatnew!(ir, idx, stmt, rt)
        elseif head === :new_opaque_closure
            narrow_opaque_closure!(ir, stmt, ir.stmts[idx][:info], state)
        end
        check_effect_free!(ir, idx, stmt, rt)
        return nothing
    end

    sig = call_sig(ir, stmt)
    sig === nothing && return nothing

    # Handle _apply_iterate
    sig = inline_apply!(ir, idx, stmt, sig, state, todo)
    sig === nothing && return nothing

    # Check if we match any of the early inliners
    earlyres = early_inline_special_case(ir, stmt, rt, sig, state.params)
    if isa(earlyres, SomeCase)
        ir.stmts[idx][:inst] = earlyres.val
        return nothing
    end
    if (sig.f === modifyfield! || sig.ft ⊑ typeof(modifyfield!)) && 5 <= length(stmt.args) <= 6
        let info = ir.stmts[idx][:info]
            info isa MethodResultPure && (info = info.info)
            info isa ConstCallInfo && (info = info.call)
            info isa MethodMatchInfo || return nothing
            length(info.results) == 1 || return nothing
            match = info.results[1]::MethodMatch
            match.fully_covers || return nothing
            case = compileable_specialization(state.et, match, Effects())
            case === nothing && return nothing
            stmt.head = :invoke_modify
            pushfirst!(stmt.args, case.invoke)
            ir.stmts[idx][:inst] = stmt
        end
        return nothing
    end

    if check_effect_free!(ir, idx, stmt, rt)
        if sig.f === typeassert || sig.ft ⊑ typeof(typeassert)
            # typeassert is a no-op if effect free
            ir.stmts[idx][:inst] = stmt.args[2]
            return nothing
        end
    end

    if sig.f !== Core.invoke && sig.f !== Core.finalizer && is_builtin(sig)
        # No inlining for builtins (other invoke/apply/typeassert)
        return nothing
    end

    # Special case inliners for regular functions
    lateres = late_inline_special_case!(ir, idx, stmt, rt, sig, state.params)
    if isa(lateres, SomeCase)
        ir[SSAValue(idx)][:inst] = lateres.val
        check_effect_free!(ir, idx, lateres.val, rt)
        return nothing
    end

    return stmt, sig
end

# TODO inline non-`isdispatchtuple`, union-split callsites?
function compute_inlining_cases(infos::Vector{MethodMatchInfo},
    flag::UInt8, sig::Signature, state::InliningState)
    argtypes = sig.argtypes
    cases = InliningCase[]
    local any_fully_covered = false
    local handled_all_cases = true
    for i in 1:length(infos)
        meth = infos[i].results
        if meth.ambig
            # Too many applicable methods
            # Or there is a (partial?) ambiguity
            return nothing
        elseif length(meth) == 0
            # No applicable methods; try next union split
            handled_all_cases = false
            continue
        end
        for match in meth
            handled_all_cases &= handle_match!(match, argtypes, flag, state, cases, #=allow_abstract=#true)
            any_fully_covered |= match.fully_covers
        end
    end

    if !handled_all_cases
        # if we've not seen all candidates, union split is valid only for dispatch tuples
        filter!(case::InliningCase->isdispatchtuple(case.sig), cases)
    end

    return cases, handled_all_cases & any_fully_covered
end

function compute_inlining_cases(info::ConstCallInfo,
    flag::UInt8, sig::Signature, state::InliningState)
    argtypes = sig.argtypes
    (; call, results) = info
    infos = isa(call, MethodMatchInfo) ? MethodMatchInfo[call] : call.matches
    cases = InliningCase[]
    local any_fully_covered = false
    local handled_all_cases = true
    local j = 0
    for i in 1:length(infos)
        meth = infos[i].results
        if meth.ambig
            # Too many applicable methods
            # Or there is a (partial?) ambiguity
            return nothing
        elseif length(meth) == 0
            # No applicable methods; try next union split
            handled_all_cases = false
            continue
        end
        for match in meth
            j += 1
            result = results[j]
            any_fully_covered |= match.fully_covers
            if isa(result, ConcreteResult)
                case = concrete_result_item(result, state)
                push!(cases, InliningCase(result.mi.specTypes, case))
            elseif isa(result, ConstPropResult)
                handled_all_cases &= handle_const_prop_result!(result, argtypes, flag, state, cases, true)
            else
                @assert result === nothing
                handled_all_cases &= handle_match!(match, argtypes, flag, state, cases, #=allow_abstract=#true)
            end
        end
    end

    if !handled_all_cases
        # if we've not seen all candidates, union split is valid only for dispatch tuples
        filter!(case::InliningCase->isdispatchtuple(case.sig), cases)
    end

    return cases, handled_all_cases & any_fully_covered
end

function handle_call!(
    ir::IRCode, idx::Int, stmt::Expr, infos::Vector{MethodMatchInfo}, flag::UInt8,
    sig::Signature, state::InliningState, todo::Vector{Pair{Int, Any}})
    cases = compute_inlining_cases(infos, flag, sig, state)
    cases === nothing && return nothing
    cases, all_covered = cases
    handle_cases!(ir, idx, stmt, argtypes_to_type(sig.argtypes), cases,
        all_covered, todo, state.params)
end

function handle_const_call!(
    ir::IRCode, idx::Int, stmt::Expr, info::ConstCallInfo, flag::UInt8,
    sig::Signature, state::InliningState, todo::Vector{Pair{Int, Any}})
    cases = compute_inlining_cases(info, flag, sig, state)
    cases === nothing && return nothing
    cases, all_covered = cases
    handle_cases!(ir, idx, stmt, argtypes_to_type(sig.argtypes), cases,
        all_covered, todo, state.params)
end

function handle_match!(
    match::MethodMatch, argtypes::Vector{Any}, flag::UInt8, state::InliningState,
    cases::Vector{InliningCase}, allow_abstract::Bool = false)
    spec_types = match.spec_types
    allow_abstract || isdispatchtuple(spec_types) || return false
    # we may see duplicated dispatch signatures here when a signature gets widened
    # during abstract interpretation: for the purpose of inlining, we can just skip
    # processing this dispatch candidate
    _any(case->case.sig === spec_types, cases) && return true
<<<<<<< HEAD
    item = analyze_method!(match, argtypes, nothing, flag, state, do_resolve)
=======
    item = analyze_method!(match, argtypes, flag, state)
>>>>>>> 201d4f67
    item === nothing && return false
    push!(cases, InliningCase(spec_types, item))
    return true
end

function handle_const_prop_result!(
    result::ConstPropResult, argtypes::Vector{Any}, flag::UInt8, state::InliningState,
    cases::Vector{InliningCase}, allow_abstract::Bool = false)
    (; mi) = item = InliningTodo(result.result, argtypes)
    spec_types = mi.specTypes
    allow_abstract || isdispatchtuple(spec_types) || return false
    validate_sparams(mi.sparam_vals) || return false
    state.mi_cache !== nothing && (item = resolve_todo(item, state, flag))
    item === nothing && return false
    push!(cases, InliningCase(spec_types, item))
    return true
end

function concrete_result_item(result::ConcreteResult, state::InliningState)
    if !isdefined(result, :result) || !is_inlineable_constant(result.result)
        case = compileable_specialization(state.et, result.mi, result.effects)
        @assert case !== nothing "concrete evaluation should never happen for uncompileable callsite"
        return case
    end
    @assert result.effects === EFFECTS_TOTAL
    return ConstantCase(quoted(result.result))
end

function handle_cases!(ir::IRCode, idx::Int, stmt::Expr, @nospecialize(atype),
    cases::Vector{InliningCase}, fully_covered::Bool, todo::Vector{Pair{Int, Any}},
    params::OptimizationParams)
    # If we only have one case and that case is fully covered, we may either
    # be able to do the inlining now (for constant cases), or push it directly
    # onto the todo list
    if fully_covered && length(cases) == 1
        handle_single_case!(ir, idx, stmt, cases[1].item, todo, params)
    elseif length(cases) > 0
        isa(atype, DataType) || return nothing
        for case in cases
            isa(case.sig, DataType) || return nothing
        end
        push!(todo, idx=>UnionSplit(fully_covered, atype, cases))
    end
    return nothing
end

function handle_const_opaque_closure_call!(
    ir::IRCode, idx::Int, stmt::Expr, result::ConstPropResult, flag::UInt8,
    sig::Signature, state::InliningState, todo::Vector{Pair{Int, Any}})
    item = InliningTodo(result.result, sig.argtypes)
    isdispatchtuple(item.mi.specTypes) || return
    validate_sparams(item.mi.sparam_vals) || return
    state.mi_cache !== nothing && (item = resolve_todo(item, state, flag))
    handle_single_case!(ir, idx, stmt, item, todo, state.params)
    return nothing
end

function handle_finalizer_call!(
    ir::IRCode, stmt::Expr, info::FinalizerInfo, state::InliningState)
    # Only inline finalizers that are known nothrow and notls.
    # This avoids having to set up state for finalizer isolation
    (is_nothrow(info.effects) && is_notaskstate(info.effects)) || return nothing

    info = info.info
    if isa(info, MethodMatchInfo)
        infos = MethodMatchInfo[info]
    elseif isa(info, UnionSplitInfo)
        infos = info.matches
    # elseif isa(info, ConstCallInfo)
    #     # NOTE currently this code path isn't active as constant propagation won't happen
    #     # for `Core.finalizer` call because inference currently isn't able to fold a mutable
    #     # object as a constant
    else
        return nothing
    end

    ft = argextype(stmt.args[2], ir)
    has_free_typevars(ft) && return nothing
    f = singleton_type(ft)
    argtypes = Vector{Any}(undef, 2)
    argtypes[1] = ft
    argtypes[2] = argextype(stmt.args[3], ir)
    sig = Signature(f, ft, argtypes)

    cases = compute_inlining_cases(infos, #=flag=#UInt8(0), sig, state)
    cases === nothing && return nothing
    cases, all_covered = cases
    if all_covered && length(cases) == 1
        # NOTE we don't append `item1` to `stmt` here so that we don't serialize
        # `Core.Compiler` data structure into the global cache
        item1 = cases[1].item
        if isa(item1, InliningTodo)
            push!(stmt.args, true)
            push!(stmt.args, item1.mi)
        elseif isa(item1, InvokeCase)
            push!(stmt.args, false)
            push!(stmt.args, item1.invoke)
        elseif isa(item1, ConstantCase)
            push!(stmt.args, nothing)
            push!(stmt.args, item1.val)
        end
    end
    return nothing
end

function inline_const_if_inlineable!(inst::Instruction)
    rt = inst[:type]
    if rt isa Const && is_inlineable_constant(rt.val)
        inst[:inst] = quoted(rt.val)
        return true
    end
    inst[:flag] |= IR_FLAG_EFFECT_FREE
    return false
end

function assemble_inline_todo!(ir::IRCode, state::InliningState)
    todo = Pair{Int, Any}[]

    for idx in 1:length(ir.stmts)
        simpleres = process_simple!(ir, idx, state, todo)
        simpleres === nothing && continue
        stmt, sig = simpleres

        info = ir.stmts[idx][:info]

        # Check whether this call was @pure and evaluates to a constant
        if info isa MethodResultPure
            inline_const_if_inlineable!(ir[SSAValue(idx)]) && continue
            info = info.info
        end
        if info === false
            # Inference determined this couldn't be analyzed. Don't question it.
            continue
        end

        flag = ir.stmts[idx][:flag]

        if isa(info, OpaqueClosureCallInfo)
            result = info.result
            if isa(result, ConstPropResult)
                handle_const_opaque_closure_call!(
                    ir, idx, stmt, result, flag,
                    sig, state, todo)
            else
                if isa(result, ConcreteResult)
                    item = concrete_result_item(result, state)
                else
                    item = analyze_method!(info.match, sig.argtypes, nothing, flag, state)
                end
                handle_single_case!(ir, idx, stmt, item, todo, state.params)
            end
            continue
        end

        # Handle invoke
        if isa(info, InvokeCallInfo)
            inline_invoke!(ir, idx, stmt, info, flag, sig, state, todo)
            continue
        end

        # Handle finalizer
        if isa(info, FinalizerInfo)
            handle_finalizer_call!(ir, stmt, info, state)
            continue
        end

        # if inference arrived here with constant-prop'ed result(s),
        # we can perform a specialized analysis for just this case
        if isa(info, ConstCallInfo)
            handle_const_call!(
                ir, idx, stmt, info, flag,
                sig, state, todo)
            continue
        end

        # Ok, now figure out what method to call
        if isa(info, MethodMatchInfo)
            infos = MethodMatchInfo[info]
        elseif isa(info, UnionSplitInfo)
            infos = info.matches
        else
            continue # isa(info, ReturnTypeCallInfo), etc.
        end

        handle_call!(ir, idx, stmt, infos, flag, sig, state, todo)
    end

    return todo
end

function linear_inline_eligible(ir::IRCode)
    length(ir.cfg.blocks) == 1 || return false
    terminator = ir[SSAValue(last(ir.cfg.blocks[1].stmts))][:inst]
    isa(terminator, ReturnNode) || return false
    isdefined(terminator, :val) || return false
    return true
end

# Check for a number of functions known to be pure
function ispuretopfunction(@nospecialize(f))
    return istopfunction(f, :typejoin) ||
        istopfunction(f, :isbits) ||
        istopfunction(f, :isbitstype) ||
        istopfunction(f, :promote_type)
end

function early_inline_special_case(
    ir::IRCode, stmt::Expr, @nospecialize(type), sig::Signature,
    params::OptimizationParams)
    params.inlining || return nothing
    (; f, ft, argtypes) = sig

    if isa(type, Const) # || isconstType(type)
        val = type.val
        is_inlineable_constant(val) || return nothing
        if isa(f, IntrinsicFunction)
            if is_pure_intrinsic_infer(f) && intrinsic_nothrow(f, argtypes[2:end])
                return SomeCase(quoted(val))
            end
        elseif ispuretopfunction(f) || contains_is(_PURE_BUILTINS, f)
            return SomeCase(quoted(val))
        elseif contains_is(_EFFECT_FREE_BUILTINS, f)
            if _builtin_nothrow(f, argtypes[2:end], type)
                return SomeCase(quoted(val))
            end
        elseif f === Core.get_binding_type
            length(argtypes) == 3 || return nothing
            if get_binding_type_effect_free(argtypes[2], argtypes[3])
                return SomeCase(quoted(val))
            end
        end
    end
    return nothing
end

# special-case some regular method calls whose results are not folded within `abstract_call_known`
# (and thus `early_inline_special_case` doesn't handle them yet)
# NOTE we manually inline the method bodies, and so the logic here needs to precisely sync with their definitions
function late_inline_special_case!(
    ir::IRCode, idx::Int, stmt::Expr, @nospecialize(type), sig::Signature,
    params::OptimizationParams)
    params.inlining || return nothing
    (; f, ft, argtypes) = sig
    if length(argtypes) == 3 && istopfunction(f, :!==)
        # special-case inliner for !== that precedes _methods_by_ftype union splitting
        # and that works, even though inference generally avoids inferring the `!==` Method
        if isa(type, Const)
            return SomeCase(quoted(type.val))
        end
        cmp_call = Expr(:call, GlobalRef(Core, :(===)), stmt.args[2], stmt.args[3])
        cmp_call_ssa = insert_node!(ir, idx, effect_free(NewInstruction(cmp_call, Bool)))
        not_call = Expr(:call, GlobalRef(Core.Intrinsics, :not_int), cmp_call_ssa)
        return SomeCase(not_call)
    elseif length(argtypes) == 3 && istopfunction(f, :(>:))
        # special-case inliner for issupertype
        # that works, even though inference generally avoids inferring the `>:` Method
        if isa(type, Const) && _builtin_nothrow(<:, Any[argtypes[3], argtypes[2]], type)
            return SomeCase(quoted(type.val))
        end
        subtype_call = Expr(:call, GlobalRef(Core, :(<:)), stmt.args[3], stmt.args[2])
        return SomeCase(subtype_call)
    elseif f === TypeVar && 2 <= length(argtypes) <= 4 && (argtypes[2] ⊑ Symbol)
        typevar_call = Expr(:call, GlobalRef(Core, :_typevar), stmt.args[2],
            length(stmt.args) < 4 ? Bottom : stmt.args[3],
            length(stmt.args) == 2 ? Any : stmt.args[end])
        return SomeCase(typevar_call)
    elseif f === UnionAll && length(argtypes) == 3 && (argtypes[2] ⊑ TypeVar)
        unionall_call = Expr(:foreigncall, QuoteNode(:jl_type_unionall), Any, svec(Any, Any),
            0, QuoteNode(:ccall), stmt.args[2], stmt.args[3])
        return SomeCase(unionall_call)
    elseif is_return_type(f)
        if isconstType(type)
            return SomeCase(quoted(type.parameters[1]))
        elseif isa(type, Const)
            return SomeCase(quoted(type.val))
        end
    end
    return nothing
end

function ssa_substitute!(idx::Int, @nospecialize(val), arg_replacements::Vector{Any},
                         @nospecialize(spsig), spvals::SimpleVector,
                         linetable_offset::Int32, boundscheck::Symbol, compact::IncrementalCompact)
    compact.result[idx][:flag] &= ~IR_FLAG_INBOUNDS
    compact.result[idx][:line] += linetable_offset
    return ssa_substitute_op!(val, arg_replacements, spsig, spvals, boundscheck)
end

function ssa_substitute_op!(@nospecialize(val), arg_replacements::Vector{Any},
                            @nospecialize(spsig), spvals::SimpleVector, boundscheck::Symbol)
    if isa(val, Argument)
        return arg_replacements[val.n]
    end
    if isa(val, Expr)
        e = val::Expr
        head = e.head
        if head === :static_parameter
            return quoted(spvals[e.args[1]::Int])
        elseif head === :cfunction
            @assert !isa(spsig, UnionAll) || !isempty(spvals)
            e.args[3] = ccall(:jl_instantiate_type_in_env, Any, (Any, Any, Ptr{Any}), e.args[3], spsig, spvals)
            e.args[4] = svec(Any[
                ccall(:jl_instantiate_type_in_env, Any, (Any, Any, Ptr{Any}), argt, spsig, spvals)
                for argt in e.args[4]::SimpleVector ]...)
        elseif head === :foreigncall
            @assert !isa(spsig, UnionAll) || !isempty(spvals)
            for i = 1:length(e.args)
                if i == 2
                    e.args[2] = ccall(:jl_instantiate_type_in_env, Any, (Any, Any, Ptr{Any}), e.args[2], spsig, spvals)
                elseif i == 3
                    e.args[3] = svec(Any[
                        ccall(:jl_instantiate_type_in_env, Any, (Any, Any, Ptr{Any}), argt, spsig, spvals)
                        for argt in e.args[3]::SimpleVector ]...)
                end
            end
        elseif head === :boundscheck
            if boundscheck === :off # inbounds == true
                return false
            elseif boundscheck === :propagate
                return e
            else # on or default
                return true
            end
        end
    end
    isa(val, Union{SSAValue, NewSSAValue}) && return val # avoid infinite loop
    urs = userefs(val)
    for op in urs
        op[] = ssa_substitute_op!(op[], arg_replacements, spsig, spvals, boundscheck)
    end
    return urs[]
end<|MERGE_RESOLUTION|>--- conflicted
+++ resolved
@@ -875,14 +875,8 @@
     return true
 end
 
-<<<<<<< HEAD
 function analyze_method!(match::MethodMatch, argtypes::Vector{Any}, invokesig,
-                         flag::UInt8, state::InliningState,
-                         do_resolve::Bool = true)
-=======
-function analyze_method!(match::MethodMatch, argtypes::Vector{Any},
                          flag::UInt8, state::InliningState)
->>>>>>> 201d4f67
     method = match.method
     spec_types = match.spec_types
 
@@ -1337,11 +1331,7 @@
     # during abstract interpretation: for the purpose of inlining, we can just skip
     # processing this dispatch candidate
     _any(case->case.sig === spec_types, cases) && return true
-<<<<<<< HEAD
-    item = analyze_method!(match, argtypes, nothing, flag, state, do_resolve)
-=======
-    item = analyze_method!(match, argtypes, flag, state)
->>>>>>> 201d4f67
+    item = analyze_method!(match, argtypes, nothing, flag, state)
     item === nothing && return false
     push!(cases, InliningCase(spec_types, item))
     return true
